
open Base_types

(* we store steps as binary chunks *)
module CS = Chunk_stack
module PS = Proof_ser

module Config = struct
  type storage =
    | No_store
    | In_memory
    | On_disk_at of string

  let pp_storage out = function
    | No_store -> Fmt.string out "no-store"
    | In_memory -> Fmt.string out "in-memory"
    | On_disk_at file -> Fmt.fprintf out "(on-file :at %S)" file

  type t = {
    enabled: bool;
    storage: storage;
  }

  let default = { enabled=true; storage=In_memory }
  let empty = { enabled=false; storage=No_store }

  let pp out (self:t) =
    let { enabled; storage } = self in
    Fmt.fprintf out
      "(@[config@ :enabled %B@ :storage %a@])"
      enabled pp_storage storage

  let enable b self = {self with enabled=b}
  let store_in_memory self = {self with storage=In_memory}
  let store_on_disk_at file self = {self with storage=On_disk_at file}
  let no_store self = {self with storage=No_store}
end

(* a step is just a unique integer ID.
   The actual step is stored in the chunk_stack. *)
type proof_step = Proof_ser.ID.t
type term_id = Proof_ser.ID.t

type lit = Lit.t
type term = Term.t

type t = {
  mutable enabled : bool;
  config: Config.t;
  buf: Buffer.t;
  out: Proof_ser.Bare.Encode.t;
  mutable storage: Storage.t;
  mutable dispose: unit -> unit;
  mutable steps_writer: CS.Writer.t;
  mutable next_id: int;
  map_term: term_id Term.Tbl.t; (* term -> proof ID *)
  map_fun: term_id Fun.Tbl.t;
}
type proof_rule = t -> proof_step

module Step_vec = struct
  type elt=proof_step
  include VecI32
end

let disable (self:t) : unit =
  self.enabled <- false;
  self.storage <- Storage.No_store;
  self.dispose();
  self.steps_writer <- CS.Writer.dummy;
  ()

let nop_ _ = ()

let create ?(config=Config.default) () : t =
  (* acquire resources for logging *)
  let storage, steps_writer, dispose =
    match config.Config.storage with
    | Config.No_store ->
      Storage.No_store, CS.Writer.dummy, nop_

    | Config.In_memory ->
      let buf = CS.Buf.create ~cap:256 () in
      Storage.In_memory buf, CS.Writer.into_buf buf, nop_

    | Config.On_disk_at file ->
      let oc =
        open_out_gen [Open_creat; Open_wronly; Open_trunc; Open_binary] 0o644 file
      in
      let w = CS.Writer.into_channel oc in
      let dispose () = close_out oc in
      Storage.On_disk (file, oc), w, dispose
  in
<<<<<<< HEAD
  let buf = Buffer.create 1024 in
  { enabled=config.Config.enabled;
    config;
    next_id=1;
    buf;
    out=Proof_ser.Bare.Encode.of_buffer buf;
=======
  let buf = Buffer.create 1_024 in
  let out = Proof_ser.Bare.Encode.of_buffer buf in
  { enabled=config.Config.enabled;
    config;
    next_id=1;
    buf; out;
>>>>>>> 4cdbaf17
    map_term=Term.Tbl.create 32;
    map_fun=Fun.Tbl.create 32;
    steps_writer; storage; dispose;
  }

let empty = create ~config:Config.empty ()

let iter_steps_backward (self:t) =
  Storage.iter_steps_backward self.storage

let dummy_step : proof_step = Int32.min_int

let[@inline] enabled (self:t) = self.enabled

(* allocate a unique ID to refer to an event in the trace *)
let[@inline] alloc_id (self:t) : Proof_ser.ID.t =
  let n = self.next_id in
  self.next_id <- 1 + self.next_id;
  Int32.of_int n

(* emit a proof step *)
let emit_step_ (self:t) (step:Proof_ser.Step.t) : unit =
  if enabled self then (
    Buffer.clear self.buf;
    Proof_ser.Step.encode self.out step;
    Chunk_stack.Writer.add_buffer self.steps_writer self.buf;
  )

let emit_fun_ (self:t) (f:Fun.t) : term_id =
  try Fun.Tbl.find self.map_fun f
  with Not_found ->
    let id = alloc_id self in
    Fun.Tbl.add self.map_fun f id;
    let f_name = ID.to_string (Fun.id f) in
    emit_step_ self
      Proof_ser.({ Step.id; view=Fun_decl {Fun_decl.f=f_name}});
    id

let rec emit_term_ (self:t) (t:Term.t) : term_id =
  try Term.Tbl.find self.map_term t
  with Not_found ->
    let view = match Term_cell.map (emit_term_ self) @@ Term.view t with
      | Term_cell.Bool b ->
        PS.Step_view.Expr_bool {PS.Expr_bool.b}

      | Term_cell.Ite (a,b,c) ->
        PS.Step_view.Expr_if {PS.Expr_if.cond=a; then_=b; else_=c}

      | Term_cell.Not a ->
        PS.Step_view.Expr_not {PS.Expr_not.f=a}

      | Term_cell.App_fun ({fun_view=Fun.Fun_is_a c;_}, args) ->
        assert (IArray.length args=1);
        let c = emit_fun_ self (Fun.cstor c) in
        let arg = IArray.get args 0 in
        PS.Step_view.Expr_isa {PS.Expr_isa.c; arg}

      | Term_cell.App_fun (f, arr) ->

        let f = emit_fun_ self f in
        PS.Step_view.Expr_app {PS.Expr_app.f; args=(arr:_ IArray.t:> _ array)}

      | Term_cell.Eq (a, b) ->
        PS.Step_view.Expr_eq {PS.Expr_eq.lhs=a; rhs=b}

      | LRA _ | LIA _ -> assert false (* TODO *)
    in

    let id = alloc_id self in
    Term.Tbl.add self.map_term t id;
    emit_step_ self {id; view};
    id

let emit_lit_ (self:t) (lit:Lit.t) : term_id =
  let sign = Lit.sign lit in
  let t = emit_term_ self (Lit.term lit) in
  if sign then t else Int32.neg t

let emit_ (self:t) f : proof_step =
  if enabled self then (
    let view = f () in
    let id = alloc_id self in
    emit_step_ self {PS.Step.id; view};
    id
  ) else dummy_step

let emit_no_return_ (self:t) f : unit =
  if enabled self then (
    let view = f () in
    emit_step_ self {PS.Step.id=(-1l); view}
  )

let[@inline] emit_redundant_clause lits ~hyps (self:t) =
  emit_ self @@ fun() ->
  let lits = Iter.map (emit_lit_ self) lits |> Iter.to_array in
  let clause = Proof_ser.{Clause.lits} in
  let hyps = Iter.to_array hyps in
  PS.Step_view.Step_rup {res=clause; hyps}

let emit_input_clause (lits:Lit.t Iter.t) (self:t) =
  emit_ self @@ fun () ->
  let lits = Iter.map (emit_lit_ self) lits |> Iter.to_array in
  PS.(Step_view.Step_input {Step_input.c={Clause.lits}})

let define_term t u (self:t) =
  emit_ self @@ fun () ->
  let t = emit_term_ self t and u = emit_term_ self u in
  PS.(Step_view.Expr_def {Expr_def.c=t; rhs=u})

let proof_p1 rw_with c (self:t) =
  emit_ self @@ fun() ->
  PS.(Step_view.Step_proof_p1 {Step_proof_p1.c; rw_with})

let proof_r1 unit c (self:t) =
  emit_ self @@ fun() ->
  PS.(Step_view.Step_proof_r1 {Step_proof_r1.c; unit})

let proof_res ~pivot c1 c2 (self:t) =
  emit_ self @@ fun() ->
  let pivot = emit_term_ self pivot in
  PS.(Step_view.Step_proof_res {Step_proof_res.c1; c2; pivot})

let lemma_preprocess t u ~using (self:t) =
  emit_ self @@ fun () ->
  let t = emit_term_ self t and u = emit_term_ self u in
  let using = using |> Iter.to_array in
  PS.(Step_view.Step_preprocess {Step_preprocess.t; u; using})

let lemma_true t (self:t) =
  emit_ self @@ fun () ->
  let t = emit_term_ self t in
  PS.(Step_view.Step_true {Step_true.true_=t})

let lemma_cc lits (self:t) =
  emit_ self @@ fun () ->
  let lits = Iter.map (emit_lit_ self) lits |> Iter.to_array in
  PS.(Step_view.Step_cc {Step_cc.eqns=lits})

let lemma_rw_clause c ~res ~using (self:t) =
  if enabled self then (
    let using = Iter.to_array using in
    if Array.length using=0 then c (* useless step *)
    else (
      emit_ self @@ fun() ->
      let lits = Iter.map (emit_lit_ self) res |> Iter.to_array in
      let res = Proof_ser.{Clause.lits} in
      PS.(Step_view.Step_clause_rw {Step_clause_rw.c; res; using})
    )
  ) else dummy_step

(* TODO *)
let with_defs _ _ (_pr:t) = dummy_step

(* not useful *)
let del_clause _ _ (_pr:t) = ()

(* TODO *)
let emit_unsat_core _ (_pr:t) = dummy_step

let emit_unsat c (self:t) : unit =
  emit_no_return_ self @@ fun() ->
  PS.(Step_view.Step_unsat {Step_unsat.c})

let lemma_bool_tauto lits (self:t) =
  emit_ self @@ fun() ->
  let lits = Iter.map (emit_lit_ self) lits |> Iter.to_array in
  PS.(Step_view.Step_bool_tauto {Step_bool_tauto.lits})

let lemma_bool_c rule (ts:Term.t list) (self:t) =
  emit_ self @@ fun() ->
  let exprs = ts |> Util.array_of_list_map (emit_term_ self) in
  PS.(Step_view.Step_bool_c {Step_bool_c.exprs; rule})

(* TODO *)

let lemma_lra _ _ = dummy_step
let lemma_relax_to_lra _ _ = dummy_step
let lemma_lia _ _ = dummy_step

let lemma_bool_equiv _ _ _ = dummy_step

let lemma_ite_true ~ite:_ _ = dummy_step
let lemma_ite_false ~ite:_ _ = dummy_step

let lemma_isa_cstor ~cstor_t:_ _ (_pr:t) = dummy_step
let lemma_select_cstor ~cstor_t:_ _ (_pr:t) = dummy_step
let lemma_isa_split _ _ (_pr:t) = dummy_step
let lemma_isa_sel _ (_pr:t) = dummy_step
let lemma_isa_disj _ _ (_pr:t) = dummy_step
let lemma_cstor_inj _ _ _ (_pr:t) = dummy_step
let lemma_cstor_distinct _ _ (_pr:t) = dummy_step
let lemma_acyclicity _ (_pr:t) = dummy_step

module Unsafe_ = struct
  let[@inline] id_of_proof_step_ (p:proof_step) : proof_step = p
end<|MERGE_RESOLUTION|>--- conflicted
+++ resolved
@@ -46,11 +46,10 @@
 
 type t = {
   mutable enabled : bool;
-  config: Config.t;
   buf: Buffer.t;
   out: Proof_ser.Bare.Encode.t;
   mutable storage: Storage.t;
-  mutable dispose: unit -> unit;
+  dispose: unit -> unit;
   mutable steps_writer: CS.Writer.t;
   mutable next_id: int;
   map_term: term_id Term.Tbl.t; (* term -> proof ID *)
@@ -91,21 +90,12 @@
       let dispose () = close_out oc in
       Storage.On_disk (file, oc), w, dispose
   in
-<<<<<<< HEAD
-  let buf = Buffer.create 1024 in
-  { enabled=config.Config.enabled;
-    config;
-    next_id=1;
-    buf;
-    out=Proof_ser.Bare.Encode.of_buffer buf;
-=======
   let buf = Buffer.create 1_024 in
   let out = Proof_ser.Bare.Encode.of_buffer buf in
   { enabled=config.Config.enabled;
-    config;
     next_id=1;
-    buf; out;
->>>>>>> 4cdbaf17
+    buf;
+    out;
     map_term=Term.Tbl.create 32;
     map_fun=Fun.Tbl.create 32;
     steps_writer; storage; dispose;
