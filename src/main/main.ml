(*
MSAT is free software, using the Apache license, see file LICENSE
Copyright 2014 Guillaume Bury
Copyright 2014 Simon Cruanes
*)

module E = CCResult
module Fmt = CCFormat
module Term = Sidekick_base.Term
module Solver = Sidekick_smtlib.Solver
module Process = Sidekick_smtlib.Process

open E.Infix

type 'a or_error = ('a, string) E.t

exception Out_of_time
exception Out_of_space

let file = ref ""
let p_cnf = ref false
let p_proof = ref false
let p_model = ref false
let check = ref false
let time_limit = ref 300.
let size_limit = ref 1000_000_000.
let restarts = ref true
let gc = ref true
let p_stat = ref false
let p_gc_stat = ref false
let p_progress = ref false
let proof_file = ref ""

(* Arguments parsing *)
let int_arg r arg =
  let l = String.length arg in
  let multiplier m =
    let arg1 = String.sub arg 0 (l-1) in
    r := m *. (float_of_string arg1)
  in
  if l = 0 then raise (Arg.Bad "bad numeric argument")
  else
    try
      match arg.[l-1] with
        | 'k' -> multiplier 1e3
        | 'M' -> multiplier 1e6
        | 'G' -> multiplier 1e9
        | 'T' -> multiplier 1e12
        | 's' -> multiplier 1.
        | 'm' -> multiplier 60.
        | 'h' -> multiplier 3600.
        | 'd' -> multiplier 86400.
        | '0'..'9' -> r := float_of_string arg
        | _ -> raise (Arg.Bad "bad numeric argument")
    with Failure _ -> raise (Arg.Bad "bad numeric argument")

let input_file = fun s -> file := s

let usage = "Usage : main [options] <file>"
let argspec = Arg.align [
    "--bt", Arg.Unit (fun () -> Printexc.record_backtrace true), " enable stack traces";
    "--cnf", Arg.Set p_cnf, " prints the cnf used.";
    "--check", Arg.Set check, " build, check and print the proof (if output is set), if unsat";
    "--no-check", Arg.Clear check, " inverse of -check";
    "--gc", Arg.Set gc, " enable garbage collection";
    "--no-gc", Arg.Clear gc, " disable garbage collection";
    "--restarts", Arg.Set restarts, " enable restarts";
    "--no-restarts", Arg.Clear restarts, " disable restarts";
    "--stat", Arg.Set p_stat, " print statistics";
    "--proof", Arg.Set p_proof, " print proof";
    "--no-proof", Arg.Clear p_proof, " do not print proof";
    "-o", Arg.Set_string proof_file, " file into which to output a proof";
    "--model", Arg.Set p_model, " print model";
    "--no-model", Arg.Clear p_model, " do not print model";
    "--gc-stat", Arg.Set p_gc_stat, " outputs statistics about the GC";
    "-p", Arg.Set p_progress, " print progress bar";
    "--no-p", Arg.Clear p_progress, " no progress bar";
    "--size", Arg.String (int_arg size_limit), " <s>[kMGT] sets the size limit for the sat solver";
    "--time", Arg.String (int_arg time_limit), " <t>[smhd] sets the time limit for the sat solver";
    "-t", Arg.String (int_arg time_limit), " short for --time";
    "--version", Arg.Unit (fun () -> Printf.printf "version: %s\n%!" Sidekick_version.version; exit 0), " show version and exit";
    "-d", Arg.Int Log.set_debug, "<lvl> sets the debug verbose level";
    "--debug", Arg.Int Log.set_debug, "<lvl> sets the debug verbose level";
  ] |> List.sort compare

(* Limits alarm *)
let check_limits () =
  let t = Sys.time () in
  let heap_size = (Gc.quick_stat ()).Gc.heap_words in
  let s = float heap_size *. float Sys.word_size /. 8. in
  if t > !time_limit then
    raise Out_of_time
  else if s > !size_limit then
    raise Out_of_space

let main_smt () : _ result =
  let module Proof = Sidekick_smtlib.Proof in
  let tst = Term.create ~size:4_096 () in
  (* FIXME: use this to enable/disable actual proof
    let store_proof = !check || !p_proof || !proof_file <> "" in
     *)
  let proof = Proof.create() in
  let solver =
    let theories =
      (* TODO: probes, to load only required theories *)
      [
        Process.th_bool;
        Process.th_data;
        Process.th_lra;
      ]
    in
    Process.Solver.create ~proof ~theories tst () ()
  in
  let proof_file = if !proof_file ="" then None else Some !proof_file in
  if !check then (
    (* might have to check conflicts *)
    Solver.add_theory solver Process.Check_cc.theory;
  );
  begin
    Sidekick_smtlib.parse tst !file
  end
  >>= fun input ->
  (* process statements *)
  let res =
    try
      E.fold_l
        (fun () ->
           Process.process_stmt
             ~gc:!gc ~restarts:!restarts ~pp_cnf:!p_cnf ?proof_file
             ~time:!time_limit ~memory:!size_limit
             ~pp_model:!p_model
             ~check:!check ~progress:!p_progress
             solver)
        () input
    with Exit ->
      E.return()
  in
  if !p_stat then (
    Format.printf "%a@." Solver.pp_stats solver;
  );
  res

let main_cnf () : _ result =
  let module Proof = Pure_sat_solver.Proof in
  let module S = Pure_sat_solver in

  let proof, in_memory_proof =
    if !check then (
      let pr, inmp = Proof.create_in_memory () in
      pr, Some inmp
    ) else if !proof_file <> "" then (
      Proof.create_to_file !proof_file, None
    ) else (
      Proof.dummy, None
    )
  in

<<<<<<< HEAD
  Pure_sat_solver.Dimacs.parse_file solver !file >>= fun () ->
  let r = Pure_sat_solver.solve ~check:!check solver in

=======
  let stat = Stat.create () in
  let solver = S.SAT.create ~size:`Big ~proof ~stat () in

  S.Dimacs.parse_file solver !file >>= fun () ->
  let r = S.solve ~check:!check ?in_memory_proof solver in

  (* FIXME: if in memory proof and !proof_file<>"",
     then dump proof into file now *)

  Proof.close proof;
>>>>>>> 5505ece5
  if !p_stat then (
    Fmt.printf "%a@." Stat.pp_all (Stat.all stat);
  );
  r

let main () =

  (* instrumentation and tracing *)
  Sidekick_tef.setup();
  at_exit Sidekick_tef.teardown;
  Sidekick_memtrace.trace_if_requested ~context:"sidekick" ();

  CCFormat.set_color_default true;
  (* Administrative duties *)
  Arg.parse argspec input_file usage;
  if !file = "" then (
    Arg.usage argspec usage;
    exit 2
  );
  let al = Gc.create_alarm check_limits in
  Util.setup_gc();
  let is_cnf = Filename.check_suffix !file ".cnf" in
  let res =
    if is_cnf then (
      main_cnf ()
    ) else (
      main_smt ()
    )
  in
  if !p_gc_stat then (
    Printf.printf "(gc_stats\n%t)\n" Gc.print_stat;
  );
  Gc.delete_alarm al;
  res

let () = match main() with
  | E.Ok () -> ()
  | E.Error msg ->
    Format.printf "@{<Red>Error@}: %s@." msg;
    exit 1
  | exception e ->
    let b = Printexc.get_backtrace () in
    let exit_ n =
      if Printexc.backtrace_status () then (
        Format.fprintf Format.std_formatter "%s@." b
      );
      CCShims_.Stdlib.exit n
    in
    begin match e with
      | Error.Error msg ->
        Format.printf "@{<Red>Error@}: %s@." msg;
        ignore @@ exit_ 1
      | Out_of_time ->
        Format.printf "Timeout@.";
        exit_ 2
      | Out_of_space ->
        Format.printf "Spaceout@.";
        exit_ 3
      | Invalid_argument e ->
        Format.printf "invalid argument:\n%s@." e;
        exit_ 127
      | _ -> raise e
    end
<|MERGE_RESOLUTION|>--- conflicted
+++ resolved
@@ -155,11 +155,6 @@
     )
   in
 
-<<<<<<< HEAD
-  Pure_sat_solver.Dimacs.parse_file solver !file >>= fun () ->
-  let r = Pure_sat_solver.solve ~check:!check solver in
-
-=======
   let stat = Stat.create () in
   let solver = S.SAT.create ~size:`Big ~proof ~stat () in
 
@@ -170,7 +165,6 @@
      then dump proof into file now *)
 
   Proof.close proof;
->>>>>>> 5505ece5
   if !p_stat then (
     Fmt.printf "%a@." Stat.pp_all (Stat.all stat);
   );
