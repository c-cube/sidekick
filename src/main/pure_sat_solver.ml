
(* pure SAT solver *)

module E = CCResult
module SS = Sidekick_sat

module Lit = struct
  type t = int
  let norm_sign t = if t>0 then t, true else -t, false
  let abs = abs
  let sign t = t>0
  let equal = CCInt.equal
  let hash = CCHash.int
  let neg x = -x
  let pp = Fmt.int
end

(* TODO: on the fly compression *)
module Proof : sig
  include Sidekick_sat.PROOF with type lit = Lit.t

  type in_memory

  val dummy : t

  val create_in_memory : unit -> t * in_memory
  val to_string : in_memory -> string
  val to_chan : out_channel -> in_memory -> unit

  val create_to_file : string -> t
  val close : t -> unit

  type event = Sidekick_bin_lib.Drup_parser.event =
    | Input of int list
    | Add of int list
    | Delete of int list
  val iter_events : in_memory -> event Iter.t
end = struct
  let bpf = Printf.bprintf
  let fpf = Printf.fprintf

  type lit = Lit.t
  type in_memory = Buffer.t
  type t =
    | Dummy
    | Inner of in_memory
    | Out of {
        oc: out_channel;
        close: (unit -> unit);
      }

  type dproof = t -> unit

  let[@inline] with_proof pr f = match pr with
    | Dummy -> ()
    | Inner _ | Out _ -> f pr

  let[@inline] emit_lits_buf_ buf lits =
    lits (fun i -> bpf buf "%d " i)
  let[@inline] emit_lits_out_ oc lits =
    lits (fun i -> fpf oc "%d " i)

  let emit_input_clause lits self =
    match self with
    | Dummy -> ()
    | Inner buf ->
      bpf buf "i "; emit_lits_buf_ buf lits; bpf buf "0\n"
    | Out {oc;_} ->
      fpf oc "i "; emit_lits_out_ oc lits; fpf oc "0\n"

  let emit_redundant_clause lits self =
    match self with
    | Dummy -> ()
    | Inner buf ->
      bpf buf "r "; emit_lits_buf_ buf lits; bpf buf "0\n"
    | Out {oc;_} -> fpf oc "r "; emit_lits_out_ oc lits; fpf oc "0\n"

  let del_clause lits self =
    match self with
    | Dummy -> ()
    | Inner buf ->
      bpf buf "d "; emit_lits_buf_ buf lits; bpf buf "0\n"
    | Out {oc; _}->
      fpf oc "d "; emit_lits_out_ oc lits; fpf oc "0\n"

  (* lifetime *)

  let dummy : t = Dummy
  let create_in_memory () : t * in_memory =
    let buf = Buffer.create 1_024 in
    Inner buf, buf

  let create_to_file file =
    let oc, close =
      match Filename.extension file with
      | ".gz" ->
        let cmd = Printf.sprintf "gzip -c - > \"%s\"" (String.escaped file) in
        Log.debugf 1 (fun k->k"proof file: command is %s" cmd);
        let oc = Unix.open_process_out cmd in
        oc, (fun () -> ignore (Unix.close_process_out oc: Unix.process_status))
      | ".drup" ->
        let oc = open_out_bin file in
        oc, (fun () -> close_out_noerr oc)
      | s -> Error.errorf "unknown file extension '%s'" s
    in
    Out {oc; close}

  let close = function
    | Dummy | Inner _ -> ()
    | Out {close; oc} -> flush oc; close()

  let to_string = Buffer.contents
  let to_chan = Buffer.output_buffer

  module DP = Sidekick_bin_lib.Drup_parser

  type event = DP.event =
    | Input of int list
    | Add of int list
    | Delete of int list

  (* parse the proof back *)
  let iter_events (self:in_memory) : DP.event Iter.t =
    let dp = DP.create_string (to_string self) in
    DP.iter dp
end

module Arg = struct
  module Lit = Lit
  type lit = Lit.t
  module Proof = Proof
  type proof = Proof.t
end

module SAT = Sidekick_sat.Make_pure_sat(Arg)

module Dimacs = struct
  open Sidekick_base
  module BL = Sidekick_bin_lib
  module T = Term

  let parse_file (solver:SAT.t) (file:string) : (unit, string) result =
    try
      CCIO.with_in file
        (fun ic ->
           let p = BL.Dimacs_parser.create ic in
           BL.Dimacs_parser.iter p
             (fun c -> SAT.add_input_clause solver c);
           Ok ())
    with e ->
      E.of_exn_trace e
end

<<<<<<< HEAD
let solve ?(check=false) (solver:SAT.t) : (unit, string) result =
=======
let check_proof (proof:Proof.in_memory) : bool =
  Profile.with_ "pure-sat.check-proof" @@ fun () ->
  let module SDRUP = Sidekick_drup.Make() in
  let store = SDRUP.Clause.create() in
  let checker = SDRUP.Checker.create store in
  let ok = ref true in

  let tr_clause c =
    let c = List.rev_map SDRUP.Atom.of_int_dimacs c in
    SDRUP.Clause.of_list store c
  in

  Proof.iter_events proof
    (function
      | Proof.Input c ->
        let c = tr_clause c in
        SDRUP.Checker.add_clause checker c

      | Proof.Add c ->
        let c = tr_clause c in
        if not (SDRUP.Checker.is_valid_drup checker c) then (
          ok := false;
        );
        SDRUP.Checker.add_clause checker c;

      | Proof.Delete c ->
        let c = tr_clause c in
        SDRUP.Checker.del_clause checker c;
    );
  !ok

let solve ?(check=false) ?in_memory_proof (solver:SAT.t) : (unit, string) result =
>>>>>>> 5505ece5
  let res =
    Profile.with_ "solve" (fun () -> SAT.solve solver)
  in
  let t2 = Sys.time () in
  Printf.printf "\r"; flush stdout;
  begin match res with
    | SAT.Sat _ ->
      let t3 = Sys.time () -. t2 in
      Format.printf "Sat (%.3f/%.3f)@." t2 t3;
    | SAT.Unsat (module US) ->

      if check then (
<<<<<<< HEAD
        let pr = US.get_proof() in
        SAT.Proof.check pr;
=======
        match in_memory_proof with
        | None ->
          Error.errorf "Cannot validate proof, no in-memory proof provided"
        | Some proof ->
          let ok = check_proof proof in
          if not ok then (
            Error.errorf "Proof validation failed"
          );
>>>>>>> 5505ece5
      );

      let t3 = Sys.time () -. t2 in
      Format.printf "Unsat (%.3f/%.3f)@." t2 t3;
  end;
  Ok ()
<|MERGE_RESOLUTION|>--- conflicted
+++ resolved
@@ -151,9 +151,6 @@
       E.of_exn_trace e
 end
 
-<<<<<<< HEAD
-let solve ?(check=false) (solver:SAT.t) : (unit, string) result =
-=======
 let check_proof (proof:Proof.in_memory) : bool =
   Profile.with_ "pure-sat.check-proof" @@ fun () ->
   let module SDRUP = Sidekick_drup.Make() in
@@ -186,7 +183,6 @@
   !ok
 
 let solve ?(check=false) ?in_memory_proof (solver:SAT.t) : (unit, string) result =
->>>>>>> 5505ece5
   let res =
     Profile.with_ "solve" (fun () -> SAT.solve solver)
   in
@@ -199,10 +195,6 @@
     | SAT.Unsat (module US) ->
 
       if check then (
-<<<<<<< HEAD
-        let pr = US.get_proof() in
-        SAT.Proof.check pr;
-=======
         match in_memory_proof with
         | None ->
           Error.errorf "Cannot validate proof, no in-memory proof provided"
@@ -211,7 +203,6 @@
           if not ok then (
             Error.errorf "Proof validation failed"
           );
->>>>>>> 5505ece5
       );
 
       let t3 = Sys.time () -. t2 in
