module Profile = Sidekick_util.Profile
module Proof = Sidekick_proof
module Asolver = Solver.Asolver
open! Sidekick_base
open Common_

[@@@ocaml.warning "-32"]

type 'a or_error = ('a, string) CCResult.t

module E = CCResult
module Fmt = CCFormat

type t = {
  progress: Progress_bar.t option;
  solver: Asolver.t;
  build_model: Build_model.t;
  asserts: Term.t Vec.t;
  time_start: float;
  time_limit: float;
  memory_limit: float;
  proof_file: string option;
  pp_model: bool;
  pp_cnf: bool;
  check: bool;
}

(* call the solver to check-sat *)
let create ?(pp_cnf = false) ?proof_file ?(pp_model = false) ?(check = false)
    ?time ?memory ?(progress = false) (solver : Asolver.t) : t =
  let time_start = now () in
  let progress =
    if progress then
      Some (Progress_bar.create ())
    else
      None
  in

  let time_limit = Option.value ~default:3600. time in
  (* default: 1 hour *)
  let memory_limit = Option.value ~default:4e9 memory in

  {
    time_start;
    build_model = Build_model.create ();
    asserts = Vec.create ();
    progress;
    solver;
    proof_file;
    pp_model;
    pp_cnf;
    check;
    time_limit;
    memory_limit;
  }

let decl_sort (self : t) c n ty_const : unit =
  Log.debugf 1 (fun k ->
      k "(@[declare-sort %a@ :arity %d@ :ty-const %a@])" ID.pp c n Term.pp
        ty_const);
  Build_model.add_ty self.build_model ty_const

let decl_fun (self : t) f args ret const : unit =
  Log.debugf 1 (fun k ->
      k "(@[declare-fun %a@ :args (@[%a@])@ :ret %a@ :const %a@])" ID.pp f
        (Util.pp_list Ty.pp) args Ty.pp ret Term.pp const);
  Build_model.add_fun self.build_model const

let build_model (self : t) (sat : Solver.sat_result) : Model.t =
  Build_model.build self.build_model sat

<<<<<<< HEAD
let check_model (self : t) (m : Model.t) : unit = assert false
=======
(* FIXME *)
let check_model (_self : t) (_m : Model.t) : unit =
  Log.debugf 0 (fun k -> k "; TODO: check model");
  ()
>>>>>>> 40a743ba

(* call the solver to check satisfiability *)
let solve (self : t) ~assumptions () : Solver.res =
  let t1 = now () in
  let should_stop _n =
    if now () -. self.time_start > self.time_limit then (
      Log.debugf 0 (fun k -> k "timeout");
      true
    ) else if float (Gc.quick_stat ()).Gc.heap_words *. 8. > self.memory_limit
      then (
      Log.debugf 0 (fun k -> k "%S" "exceeded memory limit");
      true
    ) else
      false
  in

  let on_progress =
    Option.map (fun p _s -> Progress_bar.tick p) self.progress
  in

  let res =
    let@ () = Profile.with_ "process.solve" in
    Asolver.solve ~assumptions ?on_progress ~should_stop self.solver ()
  in
  let t2 = now () in
  flush stdout;
  (match res with
  | Asolver.Check_res.Sat sat ->
    if self.pp_model then (
      let m = build_model self sat in
      if self.check then check_model self m;
      Fmt.printf "%a@." Model.pp m
    );
    let t3 = now () in
    Fmt.printf "sat@.";
    Fmt.printf "; (%.3f/%.3f/%.3f)@." (t1 -. time_start) (t2 -. t1) (t3 -. t2)
  | Asolver.Check_res.Unsat { unsat_proof; unsat_core = _ } ->
    if self.check then
      ()
    (* FIXME: check trace?
       match proof_opt with
       | Some p ->
         Profile.with_ "unsat.check" (fun () -> Solver.Pre_proof.check p);
       | _ -> ()
    *);

    (match self.proof_file with
    | Some file ->
      (match unsat_proof () with
      | None -> ()
      | Some step_id ->
        (* TODO: read trace; emit proof
              let proof = Solver.proof self.solver in
              let proof_quip =
                Profile.with_ "proof.to-quip" @@ fun () -> assert false
                   Proof_quip.of_proof proof ~unsat:step_id
              Profile.with_ "proof.write-file" @@ fun () ->
              with_file_out file @@ fun oc ->
                 Proof_quip.output oc proof_quip;
           flush oc
        *)
        ())
    | _ -> ());

    let t3 = now () in
    Fmt.printf "unsat@.";
    Fmt.printf "; (%.3f/%.3f/%.3f)@." (t1 -. time_start) (t2 -. t1) (t3 -. t2)
  | Solver.Unknown reas ->
    Fmt.printf "unknown@.";
    Fmt.printf "; @[<h>:reason %a@]@." Solver.Unknown.pp reas
  | exception exn ->
    Option.iter Progress_bar.clear_line self.progress;
    raise exn);
  res

let known_logics =
  [ "QF_UF"; "QF_LRA"; "QF_UFLRA"; "QF_DT"; "QF_UFDT"; "QF_LIA"; "QF_UFLIA" ]

(* process a single statement *)
let process_stmt (self : t) (stmt : Statement.t) : unit or_error =
  let@ () = Profile.with_ "smtlib.process-stmt" in
  Log.debugf 5 (fun k ->
      k "(@[smtlib.process-statement@ %a@])" Statement.pp stmt);

  match stmt with
  | Statement.Stmt_set_logic logic ->
    if not @@ List.mem logic known_logics then
      Log.debugf 0 (fun k -> k "warning: unknown logic `%s`" logic);
    E.return ()
  | Statement.Stmt_set_option l ->
    Log.debugf 0 (fun k ->
        k "warning: unknown option `%a`" (Util.pp_list Fmt.string) l);
    E.return ()
  | Statement.Stmt_set_info _ -> E.return ()
  | Statement.Stmt_exit ->
    Log.debug 1 "exit";
    raise Exit
  | Statement.Stmt_check_sat l ->
    (* FIXME: how to map [l] to [assumptions] in proof? *)
    let assumptions =
      List.map (fun (sign, t) -> Asolver.lit_of_term self.solver ~sign t) l
    in
    ignore (solve self ~assumptions () : Solver.res);
    E.return ()
  | Statement.Stmt_ty_decl { name; arity; ty_const } ->
    decl_sort self name arity ty_const;
    E.return ()
  | Statement.Stmt_decl { name; ty_args; ty_ret; const } ->
    decl_fun self name ty_args ty_ret const;
    E.return ()
  | Statement.Stmt_assert t ->
    if self.pp_cnf then Format.printf "(@[<hv1>assert@ %a@])@." Term.pp t;
    if self.check then Vec.push self.asserts t;
    let lit = Asolver.lit_of_term self.solver t in
    Asolver.assert_clause self.solver [| lit |] (fun () ->
        Proof.Sat_rules.sat_input_clause [ lit ]);
    E.return ()
  | Statement.Stmt_assert_clause c_ts ->
    if self.pp_cnf then
      Format.printf "(@[<hv1>assert-clause@ %a@])@." (Util.pp_list Term.pp) c_ts;

    if self.check then
      Vec.push self.asserts (Form.or_l (Asolver.tst self.solver) c_ts);
    let c = CCList.map (fun t -> Asolver.lit_of_term self.solver t) c_ts in

    (* proof of assert-input + preprocessing *)
    let pr () =
      let lits = List.map (Asolver.lit_of_term self.solver) c_ts in
      Proof.Sat_rules.sat_input_clause lits
    in

    Asolver.assert_clause self.solver (CCArray.of_list c) pr;
    E.return ()
  | Statement.Stmt_get_model ->
    (match Asolver.last_res self.solver with
    | Some (Solver.Sat sat) ->
      let m = build_model self sat in
      if self.check then check_model self m;
      Fmt.printf "%a@." Model.pp m
    | _ -> Error.errorf "cannot access model");
    E.return ()
  | Statement.Stmt_get_value l ->
    (match Asolver.last_res self.solver with
    | Some (Solver.Sat sat) ->
      let m = build_model self sat in
      let l =
        List.map
          (fun t ->
            match Model.eval t m with
            | None -> Error.errorf "cannot evaluate %a" Term.pp t
            | Some u -> t, u)
          l
      in
      let pp_pair out (t, u) =
        Fmt.fprintf out "(@[%a@ %a@])" Term.pp t Term.pp u
      in
      Fmt.printf "(@[%a@])@." (Util.pp_list pp_pair) l
    | _ -> Error.errorf "cannot access model");
    E.return ()
  | Statement.Stmt_data ds ->
    List.iter
      (fun d -> Asolver.add_ty self.solver ~ty:(Data_ty.data_as_ty d))
      ds;
    E.return ()
  | Statement.Stmt_define _ ->
    (* TODO *)
    Error.errorf "cannot deal with definitions yet"

open Sidekick_base

let th_bool = Th_bool.theory
let th_bool_dyn : Solver.theory = Th_bool.theory_dyn
let th_bool_static : Solver.theory = Th_bool.theory_static
let th_data : Solver.theory = Th_data.theory
let th_lra : Solver.theory = Th_lra.theory
let th_ty_unin = Th_ty_unin.theory<|MERGE_RESOLUTION|>--- conflicted
+++ resolved
@@ -69,14 +69,10 @@
 let build_model (self : t) (sat : Solver.sat_result) : Model.t =
   Build_model.build self.build_model sat
 
-<<<<<<< HEAD
-let check_model (self : t) (m : Model.t) : unit = assert false
-=======
 (* FIXME *)
 let check_model (_self : t) (_m : Model.t) : unit =
   Log.debugf 0 (fun k -> k "; TODO: check model");
   ()
->>>>>>> 40a743ba
 
 (* call the solver to check satisfiability *)
 let solve (self : t) ~assumptions () : Solver.res =
